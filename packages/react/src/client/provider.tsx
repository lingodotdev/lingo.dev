"use client";

import { Suspense, useMemo } from "react";
import type { ReactNode } from "react";
import { LingoContext } from "./context";
import { getLocaleFromCookies } from "./utils";

/**
 * The props for the `LingoProvider` component.
 */
export type LingoProviderProps<D> = {
  /**
   * The dictionary object that contains localized content.
   */
  dictionary: D;
  /**
   * The child components containing localizable content.
   */
  children: ReactNode;
};

/**
 * A context provider that makes localized content from a preloaded dictionary available to its descendants.
 *
 * This component:
 *
 * - Should be placed at the top of the component tree
 * - Should be used in client-side applications that preload data from the server (e.g., React Router apps)
 *
 * @template D - The type of the dictionary object.
 * @throws {Error} When no dictionary is provided.
 *
 * @example Use in a React Router application
 * ```tsx
 * import { LingoProvider } from "lingo.dev/react/client";
 * import { loadDictionary } from "lingo.dev/react/react-router";
 * import {
 *   Links,
 *   Meta,
 *   Outlet,
 *   Scripts,
 *   ScrollRestoration,
 *   useLoaderData,
 *   type LoaderFunctionArgs,
 * } from "react-router";
 * import "./app.css";
 *
 * export const loader = async ({ request }: LoaderFunctionArgs) => {
 *   return {
 *     lingoDictionary: await loadDictionary(request),
 *   };
 * };
 *
 * export function Layout({ children }: { children: React.ReactNode }) {
 *   const { lingoDictionary } = useLoaderData<typeof loader>();
 *
 *   return (
 *     <LingoProvider dictionary={lingoDictionary}>
 *       <html lang="en">
 *         <head>
 *           <meta charSet="utf-8" />
 *           <meta name="viewport" content="width=device-width, initial-scale=1" />
 *           <Meta />
 *           <Links />
 *         </head>
 *         <body>
 *           {children}
 *           <ScrollRestoration />
 *           <Scripts />
 *         </body>
 *       </html>
 *     </LingoProvider>
 *   );
 * }
 *
 * export default function App() {
 *   return <Outlet />;
 * }
 * ```
 */
export function LingoProvider<D>(props: LingoProviderProps<D>) {
  if (!props.dictionary) {
    throw new Error("LingoProvider: dictionary is not provided.");
  }

  return (
    <LingoContext.Provider
      value={{ dictionary: props.dictionary }}
      children={props.children}
    />
  );
}

/**
 * The props for the `LingoProviderWrapper` component.
 */
export type LingoProviderWrapperProps<D> = {
  /**
   * A callback function that loads the dictionary for the current locale.
   *
   * @param locale - The locale code to load the dictionary for.
   *
   * @returns The dictionary object containing localized content.
   */
  loadDictionary: (locale: string | null) => Promise<D>;
  /**
   * The child components containing localizable content.
   */
<<<<<<< HEAD
  children: React.ReactNode;
  /**
   * Optional component to render while the dictionary is loading.
   * If not provided, renders `null` during loading (default behavior).
   *
   * @example
   * ```tsx
   * <LingoProviderWrapper
   *   loadDictionary={loadDictionary}
   *   loadingComponent={<div>Loading translations...</div>}
   * >
   *   <App />
   * </LingoProviderWrapper>
   * ```
   */
  loadingComponent?: React.ReactNode;
  /**
   * Optional component to render when dictionary loading fails.
   * Receives the error as a prop. If not provided, renders `null` on error (default behavior).
   *
   * @example
   * ```tsx
   * <LingoProviderWrapper
   *   loadDictionary={loadDictionary}
   *   errorComponent={({ error }) => (
   *     <div>Failed to load translations: {error.message}</div>
   *   )}
   * >
   *   <App />
   * </LingoProviderWrapper>
   * ```
   */
  errorComponent?: React.ComponentType<{ error: Error }>;
=======
  children: ReactNode;
  /**
   * Optional fallback element rendered while the dictionary is loading.
   */
  fallback?: ReactNode;
>>>>>>> 8fb05380
};

/**
 * A context provider that loads the dictionary for the current locale and makes localized content available to its descendants.
 *
 * This component:
 *
 * - Should be placed at the top of the component tree
 * - Should be used in purely client-side rendered applications (e.g., Vite-based apps)
 * - Suspends rendering while the dictionary loads (no UI by default, opt-in with `fallback` prop)
 *
 * @template D - The type of the dictionary object containing localized content.
 *
 * @example Use in a Vite application with loading UI
 * ```tsx file="src/main.tsx"
 * import { LingoProviderFallback, LingoProviderWrapper, loadDictionary } from "lingo.dev/react/client";
 * import { StrictMode } from 'react'
 * import { createRoot } from 'react-dom/client'
 * import './index.css'
 * import App from './App.tsx'
 *
 * createRoot(document.getElementById('root')!).render(
 *   <StrictMode>
 *     <LingoProviderWrapper
 *       loadDictionary={(locale) => loadDictionary(locale)}
 *       fallback={<LingoProviderFallback />}
 *     >
 *       <App />
 *     </LingoProviderWrapper>
 *   </StrictMode>,
 * );
 * ```
 */
export function LingoProviderWrapper<D>(props: LingoProviderWrapperProps<D>) {
<<<<<<< HEAD
  const [state, setState] = useState<
    | { status: "loading" }
    | { status: "loaded"; dictionary: D }
    | { status: "error"; error: Error }
  >({ status: "loading" });

  // for client-side rendered apps, the dictionary is also loaded on the client
  useEffect(() => {
    (async () => {
      try {
        const locale = getLocaleFromCookies();
        console.log(
          `[Lingo.dev] Loading dictionary file for locale ${locale}...`,
        );
        const localeDictionary = await props.loadDictionary(locale);
        setState({ status: "loaded", dictionary: localeDictionary });
      } catch (error) {
        console.log("[Lingo.dev] Failed to load dictionary:", error);
        setState({
          status: "error",
          error: error instanceof Error ? error : new Error(String(error)),
        });
      }
    })();
  }, []);

  if (state.status === "loading") {
    return props.loadingComponent ?? null;
  }

  if (state.status === "error") {
    const ErrorComponent = props.errorComponent;
    return ErrorComponent ? <ErrorComponent error={state.error} /> : null;
  }
=======
  const locale = useMemo(() => getLocaleFromCookies(), []);
  const resource = useMemo(
    () =>
      createDictionaryResource({
        load: () => props.loadDictionary(locale),
        locale,
      }),
    [props.loadDictionary, locale],
  );

  return (
    <Suspense fallback={props.fallback}>
      <DictionaryBoundary resource={resource}>
        {props.children}
      </DictionaryBoundary>
    </Suspense>
  );
}
>>>>>>> 8fb05380

function DictionaryBoundary<D>(props: {
  resource: DictionaryResource<D>;
  children: ReactNode;
}) {
  const dictionary = props.resource.read();
  return (
    <LingoProvider dictionary={state.dictionary}>
      {props.children}
    </LingoProvider>
  );
}

type DictionaryResource<D> = {
  read(): D;
};

function createDictionaryResource<D>(options: {
  load: () => Promise<D>;
  locale: string | null;
}): DictionaryResource<D> {
  let status: "pending" | "success" | "error" = "pending";
  let value: D;
  let error: unknown;

  const { locale } = options;
  console.log(`[Lingo.dev] Loading dictionary file for locale ${locale}...`);

  const suspender = options
    .load()
    .then((result) => {
      value = result;
      status = "success";
      return result;
    })
    .catch((err) => {
      console.log("[Lingo.dev] Failed to load dictionary:", err);
      error = err;
      status = "error";
      throw err;
    });

  return {
    read(): D {
      if (status === "pending") {
        throw suspender;
      }
      if (status === "error") {
        throw error;
      }
      return value;
    },
  };
}

export function LingoProviderFallback() {
  return (
    <div
      role="status"
      aria-live="polite"
      aria-busy="true"
      className="lingo-provider-fallback"
    >
      Loading translations...
    </div>
  );
}<|MERGE_RESOLUTION|>--- conflicted
+++ resolved
@@ -106,47 +106,11 @@
   /**
    * The child components containing localizable content.
    */
-<<<<<<< HEAD
-  children: React.ReactNode;
-  /**
-   * Optional component to render while the dictionary is loading.
-   * If not provided, renders `null` during loading (default behavior).
-   *
-   * @example
-   * ```tsx
-   * <LingoProviderWrapper
-   *   loadDictionary={loadDictionary}
-   *   loadingComponent={<div>Loading translations...</div>}
-   * >
-   *   <App />
-   * </LingoProviderWrapper>
-   * ```
-   */
-  loadingComponent?: React.ReactNode;
-  /**
-   * Optional component to render when dictionary loading fails.
-   * Receives the error as a prop. If not provided, renders `null` on error (default behavior).
-   *
-   * @example
-   * ```tsx
-   * <LingoProviderWrapper
-   *   loadDictionary={loadDictionary}
-   *   errorComponent={({ error }) => (
-   *     <div>Failed to load translations: {error.message}</div>
-   *   )}
-   * >
-   *   <App />
-   * </LingoProviderWrapper>
-   * ```
-   */
-  errorComponent?: React.ComponentType<{ error: Error }>;
-=======
   children: ReactNode;
   /**
    * Optional fallback element rendered while the dictionary is loading.
    */
   fallback?: ReactNode;
->>>>>>> 8fb05380
 };
 
 /**
@@ -181,42 +145,6 @@
  * ```
  */
 export function LingoProviderWrapper<D>(props: LingoProviderWrapperProps<D>) {
-<<<<<<< HEAD
-  const [state, setState] = useState<
-    | { status: "loading" }
-    | { status: "loaded"; dictionary: D }
-    | { status: "error"; error: Error }
-  >({ status: "loading" });
-
-  // for client-side rendered apps, the dictionary is also loaded on the client
-  useEffect(() => {
-    (async () => {
-      try {
-        const locale = getLocaleFromCookies();
-        console.log(
-          `[Lingo.dev] Loading dictionary file for locale ${locale}...`,
-        );
-        const localeDictionary = await props.loadDictionary(locale);
-        setState({ status: "loaded", dictionary: localeDictionary });
-      } catch (error) {
-        console.log("[Lingo.dev] Failed to load dictionary:", error);
-        setState({
-          status: "error",
-          error: error instanceof Error ? error : new Error(String(error)),
-        });
-      }
-    })();
-  }, []);
-
-  if (state.status === "loading") {
-    return props.loadingComponent ?? null;
-  }
-
-  if (state.status === "error") {
-    const ErrorComponent = props.errorComponent;
-    return ErrorComponent ? <ErrorComponent error={state.error} /> : null;
-  }
-=======
   const locale = useMemo(() => getLocaleFromCookies(), []);
   const resource = useMemo(
     () =>
@@ -235,7 +163,6 @@
     </Suspense>
   );
 }
->>>>>>> 8fb05380
 
 function DictionaryBoundary<D>(props: {
   resource: DictionaryResource<D>;
