--- conflicted
+++ resolved
@@ -222,10 +222,6 @@
   message: "Invalid locale code",
 });
 
-<<<<<<< HEAD
-export const resolveLocaleCode = (value: string): LocaleCodeFull => {
-=======
-
 /**
  * Resolves a locale code to its full locale representation.
  *
@@ -237,10 +233,7 @@
  * @return {LocaleCodeFull} The resolved full locale code
  * @throws {Error} If the provided locale code is invalid.
  */
-
-
-export const resolveLocaleCode = (value: LocaleCode): LocaleCodeFull => {
->>>>>>> b71bf63d
+export const resolveLocaleCode = (value: string): LocaleCodeFull => {
   const existingFullLocaleCode = Object.values(localeMap)
     .flat()
     .includes(value as any);
