{
  "compilerOptions": {
    "rootDir": "src",
    "outDir": "build",
    "declaration": true,
    "declarationMap": true,
    "sourceMap": true,
    "strict": true,
    "esModuleInterop": true,
    "resolveJsonModule": true,
    "allowSyntheticDefaultImports": true,
    "skipLibCheck": true,
    "jsx": "react-jsx",
    "moduleResolution": "Bundler",
    "module": "ESNext",
    "target": "ESNext"
  },
<<<<<<< HEAD
  "include": [
    "src/**/*.ts",
    "src/**/*.tsx",
    "types"
  ],
  "exclude": [
    "src/**/*.spec.ts",
    "src/**/*.spec.tsx"
  ]
=======
  "include": ["src/**/*.ts", "src/**/*.tsx", "types"],
  "exclude": ["src/**/*.spec.ts", "src/**/*.spec.tsx"]
>>>>>>> ce92f58d
}<|MERGE_RESOLUTION|>--- conflicted
+++ resolved
@@ -15,18 +15,6 @@
     "module": "ESNext",
     "target": "ESNext"
   },
-<<<<<<< HEAD
-  "include": [
-    "src/**/*.ts",
-    "src/**/*.tsx",
-    "types"
-  ],
-  "exclude": [
-    "src/**/*.spec.ts",
-    "src/**/*.spec.tsx"
-  ]
-=======
   "include": ["src/**/*.ts", "src/**/*.tsx", "types"],
   "exclude": ["src/**/*.spec.ts", "src/**/*.spec.tsx"]
->>>>>>> ce92f58d
 }