import dotenv from "dotenv";
dotenv.config();

import { InteractiveCommand } from "interactive-commander";
import figlet from "figlet";
import { vice } from "gradient-string";
import chalk from "chalk";

import authCmd from "./cmd/auth";
import loginCmd from "./cmd/login";
import logoutCmd from "./cmd/logout";
import initCmd from "./cmd/init";
import showCmd from "./cmd/show";
import configCmd from "./cmd/config";
import i18nCmd from "./cmd/i18n";
import lockfileCmd from "./cmd/lockfile";
import cleanupCmd from "./cmd/cleanup";
import mcpCmd from "./cmd/mcp";
import ciCmd from "./cmd/ci";
import statusCmd from "./cmd/status";
import mayTheFourthCmd from "./cmd/may-the-fourth";

import packageJson from "../../package.json";
import run from "./cmd/run";

export default new InteractiveCommand()
  .name("lingo.dev")
  .description("Lingo.dev CLI")
  .helpOption("-h, --help", "Show help")
  .addHelpText(
    "beforeAll",
    `
${vice(
  figlet.textSync("LINGO.DEV", {
    font: "ANSI Shadow",
    horizontalLayout: "default",
    verticalLayout: "default",
  }),
)}

⚡️ AI-powered open-source CLI for web & mobile localization.

Star the the repo :) https://github.com/LingoDotDev/lingo.dev
`,
  )
  .version(`v${packageJson.version}`, "-v, --version", "Show version")
  .addCommand(initCmd)
  .interactive("-y, --no-interactive", "Disable interactive mode") // all interactive commands above
  .addCommand(i18nCmd)
  .addCommand(authCmd)
<<<<<<< HEAD
  .addCommand(loginCmd)
  .addCommand(logoutCmd)
=======
  .addCommand(showCmd)
>>>>>>> f0c939c6
  .addCommand(configCmd)
  .addCommand(lockfileCmd)
  .addCommand(cleanupCmd)
  .addCommand(mcpCmd)
  .addCommand(ciCmd)
  .addCommand(statusCmd)
  .addCommand(mayTheFourthCmd, { hidden: true })
  .addCommand(run, { hidden: true })
  .exitOverride((err) => {
    // Exit with code 0 when help or version is displayed
    if (
      err.code === "commander.helpDisplayed" ||
      err.code === "commander.version" ||
      err.code === "commander.help"
    ) {
      process.exit(0);
    }
    process.exit(1);
  });<|MERGE_RESOLUTION|>--- conflicted
+++ resolved
@@ -48,12 +48,9 @@
   .interactive("-y, --no-interactive", "Disable interactive mode") // all interactive commands above
   .addCommand(i18nCmd)
   .addCommand(authCmd)
-<<<<<<< HEAD
   .addCommand(loginCmd)
   .addCommand(logoutCmd)
-=======
   .addCommand(showCmd)
->>>>>>> f0c939c6
   .addCommand(configCmd)
   .addCommand(lockfileCmd)
   .addCommand(cleanupCmd)
