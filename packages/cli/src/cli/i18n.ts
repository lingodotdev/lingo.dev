import { bucketTypeSchema, I18nConfig, localeCodeSchema } from '@replexica/spec';
import { ReplexicaEngine } from '@replexica/sdk';
import { Command } from 'commander';
import Z, { any } from 'zod';
import _ from 'lodash';
import { getConfig } from '../utils/config';
import { getSettings } from '../utils/settings';
import { ReplexicaCLIError } from '../utils/errors';
import Ora from 'ora';
import createBucketLoader from '../loaders';
import { createLockfileHelper } from '../utils/lockfile';
import { createAuthenticator } from '../utils/auth';
import { getBuckets } from '../utils/buckets';

export default new Command()
  .command('i18n')
  .description('Run AI localization engine')
  .helpOption('-h, --help', 'Show help')
  .option('--locale <locale>', 'Locale to process')
  .option('--bucket <bucket>', 'Bucket to process')
  .option('--frozen', `Don't update the translations and fail if an update is needed`)
  .option('--force', 'Ignore lockfile and process all keys')
  .option('--verbose', 'Show verbose output')
  .option('--api-key <api-key>', 'Explicitly set the API key to use')
  .option('--strict', 'Stop on first error')
  .action(async function (options) {
    const ora = Ora();
    const results: any = [];
    const flags = parseFlags(options);
    
    try {
      ora.start('Loading configuration...');
      const i18nConfig = getConfig();
      const settings = getSettings(flags.apiKey);
      ora.succeed('Configuration loaded');
      
      try {
        ora.start('Validating localization configuration...');
        validateParams(i18nConfig, flags);
        ora.succeed('Localization configuration is valid');
      } catch (error:any) {
        handleWarning('Localization configuration validation failed', error, flags.strict, results);
        if (flags.strict) return;
      }

      try {
        ora.start('Connecting to Replexica Localization Engine...');
        const auth = await validateAuth(settings);
        ora.succeed(`Authenticated as ${auth.email}`);
      } catch (error:any) {
        handleWarning('Failed to connect to Replexica Localization Engine', error, flags.strict, results);
        if (flags.strict) return;
      }

      let buckets:any = [];
      try {
        buckets = getBuckets(i18nConfig!);
        if (flags.bucket) {
          buckets = buckets.filter((bucket:any) => bucket.type === flags.bucket);
        }
        ora.succeed('Buckets retrieved');
      } catch (error:any) {
        handleWarning('Failed to retrieve buckets', error, flags.strict, results);
        if (flags.strict) return;
      }

      const targetLocales = getTargetLocales(i18nConfig!, flags);
      const lockfileHelper = createLockfileHelper();

      // Ensure the lockfile exists
      try {
        ora.start('Ensuring i18n.lock exists...');
        if (!lockfileHelper.isLockfileExists()) {
          ora.start('Creating i18n.lock...');
          for (const bucket of buckets) {
            for (const pathPattern of bucket.pathPatterns) {
              const bucketLoader = createBucketLoader(bucket.type, pathPattern);
              bucketLoader.setDefaultLocale(i18nConfig!.locale.source);

              const sourceData = await bucketLoader.pull(i18nConfig!.locale.source);
              lockfileHelper.registerSourceData(pathPattern, sourceData);
            }
          }
          ora.succeed('i18n.lock created');
        } else {
          ora.succeed('i18n.lock loaded');
        }
      } catch (error:any) {
        handleWarning('Failed to ensure i18n.lock existence', error, flags.strict, results);
        if (flags.strict) return;
      }

      // Process each bucket
      for (const bucket of buckets) {
        try {
          console.log();
          ora.info(`Processing bucket: ${bucket.type}`);
          for (const pathPattern of bucket.pathPatterns) {
            const bucketOra = Ora({ indent: 2 }).info(`Processing path: ${pathPattern}`);
            const bucketLoader = createBucketLoader(bucket.type, pathPattern);
            bucketLoader.setDefaultLocale(i18nConfig!.locale.source);

            const sourceData = await bucketLoader.pull(i18nConfig!.locale.source);
            const updatedSourceData = flags.force ? sourceData : lockfileHelper.extractUpdatedData(pathPattern, sourceData);

            for (const targetLocale of targetLocales) {
              try {
                bucketOra.start(`[${i18nConfig!.locale.source} -> ${targetLocale}] AI localization in progress...`);
                
                const targetData = await bucketLoader.pull(targetLocale);
                const processableData = calculateDataDelta({ sourceData, updatedSourceData, targetData });
                if (flags.verbose) {
                  bucketOra.info(JSON.stringify(processableData, null, 2));
                }

                const localizationEngine = createLocalizationEngineConnection({
                  apiKey: settings.auth.apiKey,
                  apiUrl: settings.auth.apiUrl,
                });
                const processedTargetData = await localizationEngine.process({
                  sourceLocale: i18nConfig!.locale.source,
                  sourceData,
                  processableData,
                  targetLocale,
                  targetData,
                }, (progress) => {
                  bucketOra.text = `[${i18nConfig!.locale.source} -> ${targetLocale}] (${progress}%) AI localization in progress...`;
                });

                if (flags.verbose) {
                  bucketOra.info(JSON.stringify(processedTargetData, null, 2));
                }
                const finalTargetData = _.merge({}, targetData, processedTargetData);
                await bucketLoader.push(targetLocale, finalTargetData);
                bucketOra.succeed(`[${i18nConfig!.locale.source} -> ${targetLocale}] AI localization completed`);
              } catch (error:any) {
                handleWarning(`Failed to localize for ${targetLocale}`, error, flags.strict, results);
                if (flags.strict) return;
              }
            }
<<<<<<< HEAD
            lockfileHelper.registerSourceData(pathPattern, sourceData);
=======
            const finalTargetData = _.merge({}, sourceData, targetData, processedTargetData);

            await bucketLoader.push(targetLocale, finalTargetData);

            bucketOra.succeed(`[${i18nConfig!.locale.source} -> ${targetLocale}] AI localization completed`);
>>>>>>> dc661388
          }
        } catch (error:any) {
          handleWarning(`Failed to process bucket: ${bucket.type}`, error, flags.strict, results);
          if (flags.strict) return;
        }
      }

      console.log();
      ora.succeed('AI localization completed!');
    } catch (error: any) {
      ora.fail(error.message);
      process.exit(1);
    } finally {
      displaySummary(results);
    }
  });


function handleWarning(step: string, error: Error, strictMode: boolean| undefined, results: any[]) {
  console.warn(`[WARNING] ${step}: ${error.message}`);
  results.push({ step, status: "Failed", error: error.message });
  if (strictMode) throw error;
}

function displaySummary(results: any[]) {
  console.log("\nProcess Summary:");
  results.forEach((result) => {
    console.log(`${result.step}: ${result.status}`);
    if (result.error) console.log(`  - Error: ${result.error}`);
  });
}

function calculateDataDelta(args: {
  sourceData: Record<string, any>;
  updatedSourceData: Record<string, any>;
  targetData: Record<string, any>;
}) {
  // Calculate missing keys
  const newKeys = _.difference(Object.keys(args.sourceData), Object.keys(args.targetData));
  // Calculate updated keys
  const updatedKeys = Object.keys(args.updatedSourceData);

  // Calculate delta payload
  const result = _.chain(args.sourceData)
    .pickBy((value, key) => newKeys.includes(key) || updatedKeys.includes(key))
    .value() as Record<string, any>;

  return result;
}

function createLocalizationEngineConnection(args: {
  apiKey: string;
  apiUrl: string;
}) {
  const replexicaEngine = new ReplexicaEngine({
    apiKey: args.apiKey,
    apiUrl: args.apiUrl,
  });

  return {
    process: async (args: {
      sourceLocale: string;
      sourceData: Record<string, any>;
      processableData: Record<string, any>;

      targetLocale: string;
      targetData: Record<string, any>;
    },
      onProgress: (progress: number) => void,
    ) => {
      const result = await replexicaEngine.localizeObject(
        args.processableData,
        { sourceLocale: args.sourceLocale, targetLocale: args.targetLocale },
        onProgress
      );

      return result;
    },
  };
}

function getTargetLocales(i18nConfig: I18nConfig, flags: ReturnType<typeof parseFlags>) {
  let result = i18nConfig.locale.targets;
  if (flags.locale) {
    result = result.filter((locale) => locale === flags.locale);
  }
  return result;
}

function parseFlags(options: any) {
  return Z.object({
    apiKey: Z.string().optional(),
    locale: localeCodeSchema.optional(),
    bucket: bucketTypeSchema.optional(),
    force: Z.boolean().optional(),
    frozen: Z.boolean().optional(),
    verbose: Z.boolean().optional(),
    strict: Z.boolean().optional(),
  }).parse(options);
}

async function validateAuth(settings: ReturnType<typeof getSettings>) {
  if (!settings.auth.apiKey) {
    throw new ReplexicaCLIError({
      message: 'Not authenticated. Please run `replexica auth --login` to authenticate.',
      docUrl: "authError"
    });
  }

  const authenticator = createAuthenticator({
    apiKey: settings.auth.apiKey,
    apiUrl: settings.auth.apiUrl,
  });
  const user = await authenticator.whoami();
  if (!user) {
    throw new ReplexicaCLIError({
      message: 'Invalid API key. Please run `replexica auth --login` to authenticate.',
      docUrl: "authError"
    });
  }

  return user;
}

function validateParams(i18nConfig: I18nConfig | null, flags: ReturnType<typeof parseFlags>) {
  if (!i18nConfig) {
    throw new ReplexicaCLIError({
      message: 'i18n.json not found. Please run `replexica init` to initialize the project.',
      docUrl: "i18nNotFound"
    });
  } else if (!i18nConfig.buckets || !Object.keys(i18nConfig.buckets).length) {
    throw new ReplexicaCLIError({
      message: "No buckets found in i18n.json. Please add at least one bucket containing i18n content.",
      docUrl: "bucketNotFound"
    });
  } else if (flags.locale && !i18nConfig.locale.targets.includes(flags.locale)) {
    throw new ReplexicaCLIError({
      message: `Source locale ${i18nConfig.locale.source} does not exist in i18n.json locale.targets. Please add it to the list and try again.`,
      docUrl: "localeTargetNotFound"
    });
  } else if (flags.bucket && !i18nConfig.buckets[flags.bucket as keyof typeof i18nConfig.buckets]) {
    throw new ReplexicaCLIError({
      message: `Bucket ${flags.bucket} does not exist in i18n.json. Please add it to the list and try again.`,
      docUrl: "bucketNotFound"
    });
  }
}<|MERGE_RESOLUTION|>--- conflicted
+++ resolved
@@ -39,8 +39,8 @@
         validateParams(i18nConfig, flags);
         ora.succeed('Localization configuration is valid');
       } catch (error:any) {
-        handleWarning('Localization configuration validation failed', error, flags.strict, results);
-        if (flags.strict) return;
+        handleWarning('Localization configuration validation failed', error, true, results);
+        return;
       }
 
       try {
@@ -48,8 +48,8 @@
         const auth = await validateAuth(settings);
         ora.succeed(`Authenticated as ${auth.email}`);
       } catch (error:any) {
-        handleWarning('Failed to connect to Replexica Localization Engine', error, flags.strict, results);
-        if (flags.strict) return;
+        handleWarning('Failed to connect to Replexica Localization Engine', error, true, results);
+        return;
       }
 
       let buckets:any = [];
@@ -60,8 +60,8 @@
         }
         ora.succeed('Buckets retrieved');
       } catch (error:any) {
-        handleWarning('Failed to retrieve buckets', error, flags.strict, results);
-        if (flags.strict) return;
+        handleWarning('Failed to retrieve buckets', error, true, results);
+        return;
       }
 
       const targetLocales = getTargetLocales(i18nConfig!, flags);
@@ -86,8 +86,8 @@
           ora.succeed('i18n.lock loaded');
         }
       } catch (error:any) {
-        handleWarning('Failed to ensure i18n.lock existence', error, flags.strict, results);
-        if (flags.strict) return;
+        handleWarning('Failed to ensure i18n.lock existence', error, true, results);
+        return;
       }
 
       // Process each bucket
@@ -117,15 +117,22 @@
                   apiKey: settings.auth.apiKey,
                   apiUrl: settings.auth.apiUrl,
                 });
-                const processedTargetData = await localizationEngine.process({
-                  sourceLocale: i18nConfig!.locale.source,
-                  sourceData,
-                  processableData,
-                  targetLocale,
-                  targetData,
-                }, (progress) => {
-                  bucketOra.text = `[${i18nConfig!.locale.source} -> ${targetLocale}] (${progress}%) AI localization in progress...`;
-                });
+                let processedTargetData;
+                try {
+                  processedTargetData = await localizationEngine.process({
+                    sourceLocale: i18nConfig!.locale.source,
+                    sourceData,
+                    processableData,
+                    targetLocale,
+                    targetData,
+                  }, (progress) => {
+                    bucketOra.text = `[${i18nConfig!.locale.source} -> ${targetLocale}] (${progress}%) AI localization in progress...`;
+                  });
+                  
+                } catch (error: any) {
+                  handleWarning('Failed to process target data', error, flags.strict, results);
+                  if (flags.strict) return;
+                }
 
                 if (flags.verbose) {
                   bucketOra.info(JSON.stringify(processedTargetData, null, 2));
@@ -138,15 +145,7 @@
                 if (flags.strict) return;
               }
             }
-<<<<<<< HEAD
             lockfileHelper.registerSourceData(pathPattern, sourceData);
-=======
-            const finalTargetData = _.merge({}, sourceData, targetData, processedTargetData);
-
-            await bucketLoader.push(targetLocale, finalTargetData);
-
-            bucketOra.succeed(`[${i18nConfig!.locale.source} -> ${targetLocale}] AI localization completed`);
->>>>>>> dc661388
           }
         } catch (error:any) {
           handleWarning(`Failed to process bucket: ${bucket.type}`, error, flags.strict, results);
