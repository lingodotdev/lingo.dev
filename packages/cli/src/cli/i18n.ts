--- conflicted
+++ resolved
@@ -116,11 +116,7 @@
 
             for (const targetLocale of targetLocales) {
               try {
-<<<<<<< HEAD
                 bucketOra.start(`[${i18nConfig!.locale.source} -> ${targetLocale}] (0%) Localization in progress...`);
-                
-=======
->>>>>>> e8081905
                 const targetData = await bucketLoader.pull(targetLocale);
                 const processableData = calculateDataDelta({ sourceData, updatedSourceData, targetData });
                 if (flags.verbose) {
@@ -139,11 +135,7 @@
                   targetLocale,
                   targetData,
                 }, (progress) => {
-<<<<<<< HEAD
-                  bucketOra.text = `[${i18nConfig!.locale.source} -> ${targetLocale}] (${progress}%) Localization in progress...`;
-=======
                   bucketOra.text = `[${i18nConfig!.locale.source} -> ${targetLocale}] [${Object.keys(processableData).length} entries] (${progress}%) AI localization in progress...`;
->>>>>>> e8081905
                 });
 
                 if (flags.verbose) {
@@ -151,7 +143,6 @@
                 }
 
                 let finalTargetData = _.merge({}, sourceData, targetData, processedTargetData);
-<<<<<<< HEAD
 
                 if (flags.interactive) {
                   bucketOra.stop();
@@ -183,14 +174,6 @@
                   bucketOra.fail(error.message);
                   hasErrors = true;
                 }
-=======
-                finalTargetData = _.pick(finalTargetData, Object.keys(sourceData));
-                await bucketLoader.push(targetLocale, finalTargetData);
-                bucketOra.succeed(`[${i18nConfig!.locale.source} -> ${targetLocale}] [${Object.keys(processableData).length} entries] AI localization completed`);
-              } catch (error:any) {
-                handleWarning(`Failed to localize for ${targetLocale}`, error, flags.strict, results);
-                if (flags.strict) return;
->>>>>>> e8081905
               }
             }
             lockfileHelper.registerSourceData(pathPattern, sourceData);
