import { I18nConfig } from "@lingo.dev/_spec";
import chalk from "chalk";
import dedent from "dedent";
import { LocalizerFn } from "./_base";
import { createLingoLocalizer } from "./lingo";
import { createBasicTranslator } from "./basic";
import { createOpenAI } from "@ai-sdk/openai";
import { colors } from "../constants";
import { createAnthropic } from "@ai-sdk/anthropic";
import { createGoogleGenerativeAI } from "@ai-sdk/google";
<<<<<<< HEAD
import { createOpenRouter } from '@openrouter/ai-sdk-provider';
=======
import { createOllama } from "ollama-ai-provider";
>>>>>>> 1b9b1130

export default function createProcessor(
  provider: I18nConfig["provider"],
  params: { apiKey?: string; apiUrl: string },
): LocalizerFn {
  if (!provider) {
    const result = createLingoLocalizer(params);
    return result;
  } else {
    const model = getPureModelProvider(provider);
    const result = createBasicTranslator(model, provider.prompt);
    return result;
  }
}

function getPureModelProvider(provider: I18nConfig["provider"]) {
  const createMissingKeyErrorMessage = (
    providerId: string,
    envVar?: string,
  ) => dedent`
  You're trying to use raw ${chalk.dim(providerId)} API for translation. ${envVar ? `However, ${chalk.dim(envVar)} environment variable is not set.` : "However, that provider is unavailable."}

  To fix this issue:
  1. ${envVar ? `Set ${chalk.dim(envVar)} in your environment variables` : "Set the environment variable for your provider (if required)"}, or
  2. Remove the ${chalk.italic("provider")} node from your i18n.json configuration to switch to ${chalk.hex(colors.green)("Lingo.dev")}

  ${chalk.hex(colors.blue)("Docs: https://lingo.dev/go/docs")}
`;

  const createUnsupportedProviderErrorMessage = (providerId?: string) =>
    dedent`
  You're trying to use unsupported provider: ${chalk.dim(providerId)}.

  To fix this issue:
  1. Switch to one of the supported providers, or
  2. Remove the ${chalk.italic("provider")} node from your i18n.json configuration to switch to ${chalk.hex(colors.green)("Lingo.dev")}

  ${chalk.hex(colors.blue)("Docs: https://lingo.dev/go/docs")}
  `;

  switch (provider?.id) {
    case "openai": {
      if (!process.env.OPENAI_API_KEY) {
        throw new Error(
          createMissingKeyErrorMessage("OpenAI", "OPENAI_API_KEY"),
        );
      }
      return createOpenAI({
        apiKey: process.env.OPENAI_API_KEY,
        baseURL: provider.baseUrl,
      })(provider.model);
    }
    case "anthropic": {
      if (!process.env.ANTHROPIC_API_KEY) {
        throw new Error(
          createMissingKeyErrorMessage("Anthropic", "ANTHROPIC_API_KEY"),
        );
      }
      return createAnthropic({
        apiKey: process.env.ANTHROPIC_API_KEY,
      })(provider.model);
    }
    case "google": {
      if (!process.env.GOOGLE_API_KEY) {
        throw new Error(
          createMissingKeyErrorMessage("Google", "GOOGLE_API_KEY"),
        );
      }
      return createGoogleGenerativeAI({
        apiKey: process.env.GOOGLE_API_KEY,
      })(provider.model);
<<<<<<< HEAD
    case "openrouter":
      if (!process.env.OPENROUTER_API_KEY) {
        throw new Error(
          createMissingKeyErrorMessage("OpenRouter", "OPENROUTER_API_KEY"),
        );
      }
      return createOpenRouter({
        apiKey: process.env.OPENROUTER_API_KEY,
        baseURL: provider.baseUrl,
      })(provider.model);
    default:
=======
    }
    case "ollama": {
      // No API key check needed for Ollama
      return createOllama()(provider.model);
    }
    default: {
>>>>>>> 1b9b1130
      throw new Error(createUnsupportedProviderErrorMessage(provider?.id));
    }
  }
}<|MERGE_RESOLUTION|>--- conflicted
+++ resolved
@@ -8,11 +8,8 @@
 import { colors } from "../constants";
 import { createAnthropic } from "@ai-sdk/anthropic";
 import { createGoogleGenerativeAI } from "@ai-sdk/google";
-<<<<<<< HEAD
 import { createOpenRouter } from '@openrouter/ai-sdk-provider';
-=======
 import { createOllama } from "ollama-ai-provider";
->>>>>>> 1b9b1130
 
 export default function createProcessor(
   provider: I18nConfig["provider"],
@@ -84,7 +81,6 @@
       return createGoogleGenerativeAI({
         apiKey: process.env.GOOGLE_API_KEY,
       })(provider.model);
-<<<<<<< HEAD
     case "openrouter":
       if (!process.env.OPENROUTER_API_KEY) {
         throw new Error(
@@ -95,15 +91,12 @@
         apiKey: process.env.OPENROUTER_API_KEY,
         baseURL: provider.baseUrl,
       })(provider.model);
-    default:
-=======
     }
     case "ollama": {
       // No API key check needed for Ollama
       return createOllama()(provider.model);
     }
     default: {
->>>>>>> 1b9b1130
       throw new Error(createUnsupportedProviderErrorMessage(provider?.id));
     }
   }
