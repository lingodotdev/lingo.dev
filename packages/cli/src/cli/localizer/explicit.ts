import { createAnthropic } from "@ai-sdk/anthropic";
import { createGoogleGenerativeAI } from "@ai-sdk/google";
import { createOpenAI } from "@ai-sdk/openai";
import { createOpenRouter } from '@openrouter/ai-sdk-provider';
import { I18nConfig } from "@lingo.dev/_spec";
import chalk from "chalk";
import dedent from "dedent";
import { ILocalizer, LocalizerData } from "./_types";
import { LanguageModel, Message, generateText } from "ai";
import { colors } from "../constants";
import { jsonrepair } from "jsonrepair";
import { createOllama } from "ollama-ai-provider";

export default function createExplicitLocalizer(
  provider: NonNullable<I18nConfig["provider"]>,
): ILocalizer {
  switch (provider.id) {
    default:
      throw new Error(
        dedent`
          You're trying to use unsupported provider: ${chalk.dim(provider.id)}.

          To fix this issue:
          1. Switch to one of the supported providers, or
          2. Remove the ${chalk.italic("provider")} node from your i18n.json configuration to switch to ${chalk.hex(colors.green)("Lingo.dev")}

          ${chalk.hex(colors.blue)("Docs: https://lingo.dev/go/docs")}
        `,
      );
    case "openai":
      return createAiSdkLocalizer({
        factory: (params) => createOpenAI(params).languageModel(provider.model),
        id: provider.id,
        prompt: provider.prompt,
        apiKeyName: "OPENAI_API_KEY",
        baseUrl: provider.baseUrl,
      });
    case "anthropic":
      return createAiSdkLocalizer({
        factory: (params) =>
          createAnthropic(params).languageModel(provider.model),
        id: provider.id,
        prompt: provider.prompt,
        apiKeyName: "ANTHROPIC_API_KEY",
        baseUrl: provider.baseUrl,
      });
    case "google":
      return createAiSdkLocalizer({
        factory: (params) =>
          createGoogleGenerativeAI(params).languageModel(provider.model),
        id: provider.id,
        prompt: provider.prompt,
        apiKeyName: "GOOGLE_API_KEY",
        baseUrl: provider.baseUrl,
      });
<<<<<<< HEAD
    case "openrouter":
      return createAiSdkLocalizer({
        factory: (params) =>
          createOpenRouter(params).languageModel(provider.model),
        id: provider.id,
        prompt: provider.prompt,
        apiKeyName: "OPENROUTER_API_KEY",
        baseUrl: provider.baseUrl,
=======
    case "ollama":
      return createAiSdkLocalizer({
        factory: (_params) => createOllama().languageModel(provider.model),
        id: provider.id,
        prompt: provider.prompt,
        skipAuth: true,
>>>>>>> 1b9b1130
      });
  }
}

function createAiSdkLocalizer(params: {
  factory: (params: { apiKey?: string; baseUrl?: string }) => LanguageModel;
  id: NonNullable<I18nConfig["provider"]>["id"];
  prompt: string;
  apiKeyName?: string;
  baseUrl?: string;
  skipAuth?: boolean;
}): ILocalizer {
  const skipAuth = params.skipAuth === true;

  const apiKey = process.env[params?.apiKeyName ?? ""];
  if ((!skipAuth && !apiKey) || !params.apiKeyName) {
    throw new Error(
      dedent`
        You're trying to use raw ${chalk.dim(params.id)} API for translation. ${params.apiKeyName ? `However, ${chalk.dim(params.apiKeyName)} environment variable is not set.` : "However, that provider is unavailable."}

        To fix this issue:
        1. ${params.apiKeyName ? `Set ${chalk.dim(params.apiKeyName)} in your environment variables` : "Set the environment variable for your provider (if required)"}, or
        2. Remove the ${chalk.italic("provider")} node from your i18n.json configuration to switch to ${chalk.hex(colors.green)("Lingo.dev")}

        ${chalk.hex(colors.blue)("Docs: https://lingo.dev/go/docs")}
      `,
    );
  }

  const model = params.factory(
    skipAuth ? {} : { apiKey, baseUrl: params.baseUrl },
  );

  return {
    id: params.id,
    checkAuth: async () => {
      try {
        await generateText({
          model,
          messages: [
            { role: "system", content: "You are an echo server" },
            { role: "user", content: "OK" },
            { role: "assistant", content: "OK" },
            { role: "user", content: "OK" },
          ],
        });

        return { authenticated: true, username: "anonymous" };
      } catch (error) {
        return { authenticated: false };
      }
    },
    localize: async (input: LocalizerData) => {
      const systemPrompt = params.prompt
        .replaceAll("{source}", input.sourceLocale)
        .replaceAll("{target}", input.targetLocale);
      const shots = [
        [
          {
            sourceLocale: "en",
            targetLocale: "es",
            data: {
              message: "Hello, world!",
            },
          },
          {
            sourceLocale: "en",
            targetLocale: "es",
            data: {
              message: "Hola, mundo!",
            },
          },
        ],
      ];

      const payload = {
        sourceLocale: input.sourceLocale,
        targetLocale: input.targetLocale,
        data: input.processableData,
      };

      const response = await generateText({
        model,
        messages: [
          { role: "system", content: systemPrompt },
          { role: "user", content: "OK" },
          ...shots.flatMap(
            ([userShot, assistantShot]) =>
              [
                { role: "user", content: JSON.stringify(userShot) },
                { role: "assistant", content: JSON.stringify(assistantShot) },
              ] as Message[],
          ),
          { role: "user", content: JSON.stringify(payload) },
        ],
      });

      const result = JSON.parse(response.text);
      const index = result.data.indexOf("{");
      const lastIndex = result.data.lastIndexOf("}");
      const trimmed = result.data.slice(index, lastIndex + 1);
      const repaired = jsonrepair(trimmed);
      const finalResult = JSON.parse(repaired);

      return finalResult.data;
    },
  };
}<|MERGE_RESOLUTION|>--- conflicted
+++ resolved
@@ -53,7 +53,6 @@
         apiKeyName: "GOOGLE_API_KEY",
         baseUrl: provider.baseUrl,
       });
-<<<<<<< HEAD
     case "openrouter":
       return createAiSdkLocalizer({
         factory: (params) =>
@@ -62,14 +61,12 @@
         prompt: provider.prompt,
         apiKeyName: "OPENROUTER_API_KEY",
         baseUrl: provider.baseUrl,
-=======
     case "ollama":
       return createAiSdkLocalizer({
         factory: (_params) => createOllama().languageModel(provider.model),
         id: provider.id,
         prompt: provider.prompt,
         skipAuth: true,
->>>>>>> 1b9b1130
       });
   }
 }
