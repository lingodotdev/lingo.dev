--- conflicted
+++ resolved
@@ -914,7 +914,6 @@
       );
     });
   });
-<<<<<<< HEAD
 
   describe('vtt bucket loader', () => {
     it('should load complex vtt data', async () => {
@@ -937,10 +936,10 @@
       `.trim();
       
       const expectedOutput ={
-        "0#0-1##": "Hello world!",
-        "1#30-31##align:start line:0%": "This is a subtitle",
-        "2#60-61##": "Foo",
-        "3#110-111##": "Bar",
+        "0#0-1#": "Hello world!",
+        "1#30-31#": "This is a subtitle",
+        "2#60-61#": "Foo",
+        "3#110-111#": "Bar",
       }
       
       mockFileOperations(input);
@@ -972,10 +971,10 @@
       
 //       // Complex VTT payload to save
       const payload ={
-        "0#0-1##": "¡Hola mundo!",
-        "1#30-31##align:start line:0%": "Este es un subtítulo",
-        "2#60-61##": "Foo",
-        "3#110-111##": "Bar",
+        "0#0-1#": "¡Hola mundo!",
+        "1#30-31#": "Este es un subtítulo",
+        "2#60-61#": "Foo",
+        "3#110-111#": "Bar",
       }
       
   
@@ -985,7 +984,7 @@
 00:00:00.000 --> 00:00:01.000
 ¡Hola mundo!
 
-00:00:30.000 --> 00:00:31.000 align:start line:0%
+00:00:30.000 --> 00:00:31.000
 Este es un subtítulo
 
 00:01:00.000 --> 00:01:01.000
@@ -1012,10 +1011,6 @@
 
   describe('XML bucket loader', () => {
     it('should load XML data', async () => {
-=======
-  describe("XML bucket loader", () => {
-    it("should load XML data", async () => {
->>>>>>> ce92f58d
       setupFileMocks();
 
       const input = `<root>
@@ -1039,18 +1034,11 @@
       };
 
       mockFileOperations(input);
-<<<<<<< HEAD
   
       const xmlLoader = createBucketLoader('xml', 'i18n/[locale].xml');
       xmlLoader.setDefaultLocale('en');
       const data = await xmlLoader.pull('en');
       
-=======
-
-      const xmlLoader = createBucketLoader("xml", "i18n/[locale].xml");
-      xmlLoader.setDefaultLocale("en");
-      const data = await xmlLoader.pull("en");
->>>>>>> ce92f58d
       expect(data).toEqual(expectedOutput);
     });
 
