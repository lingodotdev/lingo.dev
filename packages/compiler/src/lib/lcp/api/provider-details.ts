import { openrouter } from "@openrouter/ai-sdk-provider";

export const providerDetails: Record<
  string,
  {
    name: string; // Display name (e.g., "Groq", "Google")
    apiKeyEnvVar?: string; // Environment variable name (e.g., "GROQ_API_KEY")
    apiKeyConfigKey?: string; // Config key if applicable (e.g., "llm.groqApiKey")
    getKeyLink: string; // Link to get API key
    docsLink: string; // Link to API docs for troubleshooting
  }
> = {
  groq: {
    name: "Groq",
    apiKeyEnvVar: "GROQ_API_KEY",
    apiKeyConfigKey: "llm.groqApiKey",
    getKeyLink: "https://groq.com",
    docsLink: "https://console.groq.com/docs/errors",
  },
  google: {
    name: "Google",
    apiKeyEnvVar: "GOOGLE_API_KEY",
    apiKeyConfigKey: "llm.googleApiKey",
    getKeyLink: "https://ai.google.dev/",
    docsLink: "https://ai.google.dev/gemini-api/docs/troubleshooting",
  },
<<<<<<< HEAD
  openrouter: {
    name: "OpenRouter",
    apiKeyEnvVar: "OPENROUTER_API_KEY",
    apiKeyConfigKey: "llm.openrouterApiKey",
    getKeyLink: "https://openrouter.ai",
    docsLink: "https://openrouter.ai/docs",
=======
  ollama: {
    name: "Ollama",
    apiKeyEnvVar: undefined, // Ollama doesn't require an API key
    apiKeyConfigKey: undefined, // Ollama doesn't require an API key
    getKeyLink: "https://ollama.com/download",
    docsLink: "https://github.com/ollama/ollama/tree/main/docs",
>>>>>>> 1b9b1130
  },
};<|MERGE_RESOLUTION|>--- conflicted
+++ resolved
@@ -24,20 +24,17 @@
     getKeyLink: "https://ai.google.dev/",
     docsLink: "https://ai.google.dev/gemini-api/docs/troubleshooting",
   },
-<<<<<<< HEAD
   openrouter: {
     name: "OpenRouter",
     apiKeyEnvVar: "OPENROUTER_API_KEY",
     apiKeyConfigKey: "llm.openrouterApiKey",
     getKeyLink: "https://openrouter.ai",
     docsLink: "https://openrouter.ai/docs",
-=======
   ollama: {
     name: "Ollama",
     apiKeyEnvVar: undefined, // Ollama doesn't require an API key
     apiKeyConfigKey: undefined, // Ollama doesn't require an API key
     getKeyLink: "https://ollama.com/download",
     docsLink: "https://github.com/ollama/ollama/tree/main/docs",
->>>>>>> 1b9b1130
   },
 };