import { createGroq } from "@ai-sdk/groq";
import { createGoogleGenerativeAI } from "@ai-sdk/google";
<<<<<<< HEAD
import { createOpenRouter } from '@openrouter/ai-sdk-provider';
=======
import { createOllama } from "ollama-ai-provider";
>>>>>>> 1b9b1130
import { generateText } from "ai";
import { DictionarySchema } from "../schema";
import _, { get } from "lodash";
import { getLocaleModel } from "../../../utils/locales";
import getSystemPrompt from "./prompt";
import { obj2xml, xml2obj } from "./xml2obj";
import shots from "./shots";
import {
  getGroqKey,
  getGroqKeyFromEnv,
  getGoogleKey,
  getGoogleKeyFromEnv,
  getOpenRouterKey,
  getOpenRouterKeyFromEnv,
} from "../../../utils/llm-api-key";
import dedent from "dedent";
import { isRunningInCIOrDocker } from "../../../utils/env";
import { LanguageModel } from "ai";
import { providerDetails } from "./provider-details";

export class LCPAPI {
  static async translate(
    models: Record<string, string>,
    sourceDictionary: DictionarySchema,
    sourceLocale: string,
    targetLocale: string,
  ): Promise<DictionarySchema> {
    const timeLabel = `LCPAPI.translate: ${targetLocale}`;
    console.time(timeLabel);
    const chunks = this._chunkDictionary(sourceDictionary);
    const translatedChunks = [];
    for (const chunk of chunks) {
      const translatedChunk = await this._translateChunk(
        models,
        chunk,
        sourceLocale,
        targetLocale,
      );
      translatedChunks.push(translatedChunk);
    }
    const result = this._mergeDictionaries(translatedChunks);
    console.timeEnd(timeLabel);
    return result;
  }

  private static _chunkDictionary(
    dictionary: DictionarySchema,
  ): DictionarySchema[] {
    const MAX_ENTRIES_PER_CHUNK = 100;
    const { files, ...rest } = dictionary;
    const chunks: DictionarySchema[] = [];

    let currentChunk: DictionarySchema = {
      ...rest,
      files: {},
    };
    let currentEntryCount = 0;

    Object.entries(files).forEach(([fileName, file]) => {
      const entries = file.entries;
      const entryPairs = Object.entries(entries);

      let currentIndex = 0;
      while (currentIndex < entryPairs.length) {
        const remainingSpace = MAX_ENTRIES_PER_CHUNK - currentEntryCount;
        const entriesToAdd = entryPairs.slice(
          currentIndex,
          currentIndex + remainingSpace,
        );

        if (entriesToAdd.length > 0) {
          currentChunk.files[fileName] = currentChunk.files[fileName] || {
            entries: {},
          };
          currentChunk.files[fileName].entries = {
            ...currentChunk.files[fileName].entries,
            ...Object.fromEntries(entriesToAdd),
          };
          currentEntryCount += entriesToAdd.length;
        }

        currentIndex += entriesToAdd.length;

        if (
          currentEntryCount >= MAX_ENTRIES_PER_CHUNK ||
          (currentIndex < entryPairs.length &&
            currentEntryCount + (entryPairs.length - currentIndex) >
              MAX_ENTRIES_PER_CHUNK)
        ) {
          chunks.push(currentChunk);
          currentChunk = { ...rest, files: {} };
          currentEntryCount = 0;
        }
      }
    });

    if (currentEntryCount > 0) {
      chunks.push(currentChunk);
    }

    return chunks;
  }

  private static _mergeDictionaries(dictionaries: DictionarySchema[]) {
    const fileNames = _.uniq(
      _.flatMap(dictionaries, (dict) => Object.keys(dict.files)),
    );
    const files = _(fileNames)
      .map((fileName) => {
        const entries = dictionaries.reduce((entries, dict) => {
          const file = dict.files[fileName];
          if (file) {
            entries = _.merge(entries, file.entries);
          }
          return entries;
        }, {});
        return [fileName, { entries }];
      })
      .fromPairs()
      .value();
    const dictionary = {
      version: dictionaries[0].version,
      locale: dictionaries[0].locale,
      files,
    };
    return dictionary;
  }

  private static async _translateChunk(
    models: Record<string, string>,
    sourceDictionary: DictionarySchema,
    sourceLocale: string,
    targetLocale: string,
  ): Promise<DictionarySchema> {
    const { provider, model } = getLocaleModel(
      models,
      sourceLocale,
      targetLocale,
    );

    if (!provider || !model) {
      // Ensure both provider and model are found
      throw new Error(
        `⚠️  Locale "${targetLocale}" is not configured. Add provider and model for this locale to your config, e.g., "groq:llama3-8b-8192".`,
      );
    }

    try {
      const aiModel = this._createAiModel(provider, model, targetLocale);

      console.log(
        `✨ Using model "${model}" from "${provider}" to translate from "${sourceLocale}" to "${targetLocale}"`,
      );

      const response = await generateText({
        model: aiModel,
        messages: [
          {
            role: "system",
            content: getSystemPrompt({ sourceLocale, targetLocale }),
          },
          ...shots.flatMap((shotsTuple) => [
            {
              role: "user" as const,
              content: obj2xml(shotsTuple[0]),
            },
            {
              role: "assistant" as const,
              content: obj2xml(shotsTuple[1]),
            },
          ]),
          {
            role: "user",
            content: obj2xml(sourceDictionary),
          },
        ],
      });

      console.log("Response text received for", targetLocale);
      let responseText = response.text;
      // Extract XML content
      responseText = responseText.substring(
        responseText.indexOf("<"),
        responseText.lastIndexOf(">") + 1,
      );

      return xml2obj(responseText);
    } catch (error) {
      this._failLLMFailureLocal(
        provider,
        targetLocale,
        error instanceof Error ? error.message : "Unknown error",
      );
      // This throw is unreachable because the failure method exits,
      // but it helps satisfy the TypeScript compiler.
      throw error;
    }
  }

  /**
   * Instantiates an AI model based on provider and model ID.
   * Includes CI/CD API key checks.
   * @param providerId The ID of the AI provider (e.g., "groq", "google").
   * @param modelId The ID of the specific model (e.g., "llama3-8b-8192", "gemini-2.0-flash").
   * @param targetLocale The target locale being translated to (for logging/error messages).
   * @returns An instantiated AI LanguageModel.
   * @throws Error if the provider is not supported or API key is missing in CI/CD.
   */
  private static _createAiModel(
    providerId: string,
    modelId: string,
    targetLocale: string,
  ): LanguageModel {
    switch (providerId) {
      case "groq": {
        // Specific check for CI/CD or Docker missing GROQ key
        if (isRunningInCIOrDocker()) {
          const groqFromEnv = getGroqKeyFromEnv();
          if (!groqFromEnv) {
            this._failMissingLLMKeyCi(providerId);
          }
        }
        const groqKey = getGroqKey();
        if (!groqKey) {
          throw new Error(
            "⚠️  GROQ API key not found. Please set GROQ_API_KEY environment variable or configure it user-wide.",
          );
        }
        console.log(
          `Creating Groq client for ${targetLocale} using model ${modelId}`,
        );
        return createGroq({ apiKey: groqKey })(modelId);
      }

      case "google": {
        // Specific check for CI/CD or Docker missing Google key
        if (isRunningInCIOrDocker()) {
          const googleFromEnv = getGoogleKeyFromEnv();
          if (!googleFromEnv) {
            this._failMissingLLMKeyCi(providerId);
          }
        }
        const googleKey = getGoogleKey();
        if (!googleKey) {
          throw new Error(
            "⚠️  Google API key not found. Please set GOOGLE_API_KEY environment variable or configure it user-wide.",
          );
        }
        console.log(
          `Creating Google Generative AI client for ${targetLocale} using model ${modelId}`,
        );
        return createGoogleGenerativeAI({ apiKey: googleKey })(modelId);
<<<<<<< HEAD
       
      case "openrouter":
        // Specific check for CI/CD or Docker missing OpenRouter key
        if (isRunningInCIOrDocker()) {
          const openRouterFromEnv = getOpenRouterKeyFromEnv();
          if (!openRouterFromEnv) {
            this._failMissingLLMKeyCi(providerId);
          }
        }
        const openRouterKey = getOpenRouterKey();
        if (!openRouterKey) {
          throw new Error(
            "⚠️  OpenRouter API key not found. Please set OPENROUTER_API_KEY environment variable or configure it user-wide.",
          );
        }
        console.log(
          `Creating OpenRouter client for ${targetLocale} using model ${modelId}`,
        );
        return createOpenRouter({
          apiKey: openRouterKey,
        })(modelId);
      default:
=======
      }

      case "ollama": {
        // No API key check needed for Ollama
        console.log(
          `Creating Ollama client for ${targetLocale} using model ${modelId} at default Ollama address`,
        );
        return createOllama()(modelId);
      }

      default: {
>>>>>>> 1b9b1130
        throw new Error(
          `⚠️  Provider "${providerId}" for locale "${targetLocale}" is not supported. Only "groq" and "google" providers are supported at the moment.`,
        );
      }
    }
  }

  /**
   * Show an actionable error message and exit the process when the compiler
   * is running in CI/CD without a required LLM API key.
   * The message explains why this situation is unusual and how to fix it.
   * @param providerId The ID of the LLM provider whose key is missing.
   */
  private static _failMissingLLMKeyCi(providerId: string): void {
    let details = providerDetails[providerId];
    if (!details) {
      // Fallback for unsupported provider in failure message logic
      console.error(
        `Internal Error: Missing details for provider "${providerId}" when reporting missing key in CI/CD. You might be using an unsupported provider.`,
      );
      process.exit(1);
    }

    console.log(
      dedent`
        \n
        💡 You're using Lingo.dev Localization Compiler, and it detected unlocalized components in your app.

        The compiler needs a ${details.name} API key to translate missing strings, but ${details.apiKeyEnvVar} is not set in the environment.

        This is unexpected: typically you run a full build locally, commit the generated translation files, and push them to CI/CD.

        However, If you want CI/CD to translate the new strings, provide the key with:
        • Session-wide: export ${details.apiKeyEnvVar}=<your-api-key>
        • Project-wide / CI: add ${details.apiKeyEnvVar}=<your-api-key> to your pipeline environment variables

        ⭐️ Also:
        1. If you don't yet have a ${details.name} API key, get one for free at ${details.getKeyLink}
        2. If you want to use a different LLM, update your configuration. Refer to documentation for help: https://docs.lingo.dev/
        3. If the model you want to use isn't supported yet, raise an issue in our open-source repo: https://lingo.dev/go/gh

        ✨
      `,
    );
    process.exit(1);
  }

  /**
   * Show an actionable error message and exit the process when an LLM API call
   * fails during local compilation.
   * @param providerId The ID of the LLM provider that failed.
   * @param targetLocale The target locale being translated to.
   * @param errorMessage The error message received from the API.
   */
  private static _failLLMFailureLocal(
    providerId: string,
    targetLocale: string,
    errorMessage: string,
  ): void {
    const details = providerDetails[providerId];
    if (!details) {
      // Fallback
      console.error(
        `Internal Error: Missing details for provider "${providerId}" when reporting local failure.`,
      );
      console.error(`Original Error: ${errorMessage}`);
      process.exit(1);
    }

    const isInvalidApiKey = errorMessage.match("Invalid API Key"); // TODO: This may change per-provider, so might update this later

    if (isInvalidApiKey) {
      console.log(dedent`
          \n
          ⚠️  Lingo.dev Compiler requires a valid ${details.name} API key to translate your application.

          It looks like you set ${details.name} API key but it is not valid. Please check your API key and try again.

          Error details from ${details.name} API: ${errorMessage}

          👉 You can set the API key in one of the following ways:
          1. User-wide: Run npx lingo.dev@latest config set ${details.apiKeyConfigKey} <your-api-key>
          2. Project-wide: Add ${details.apiKeyEnvVar}=<your-api-key> to .env file in every project that uses Lingo.dev Localization Compiler
          3 Session-wide: Run export ${details.apiKeyEnvVar}=<your-api-key> in your terminal before running the compiler to set the API key for the current session

          ⭐️ Also:
          1. If you don't yet have a ${details.name} API key, get one for free at ${details.getKeyLink}
          2. If you want to use a different LLM, raise an issue in our open-source repo: https://lingo.dev/go/gh
          3. If you have questions, feature requests, or would like to contribute, join our Discord: https://lingo.dev/go/discord

          ✨
        `);
    } else {
      console.log(
        dedent`
        \n
        ⚠️  Lingo.dev Compiler tried to translate your application to "${targetLocale}" locale via ${details.name} but it failed.

        Error details from ${details.name} API: ${errorMessage}

        This error comes from the ${details.name} API, please check their documentation for more details: ${details.docsLink}

        ⭐️ Also:
        1. Did you set ${details.apiKeyEnvVar ? `${details.apiKeyEnvVar}` : "the provider API key"} environment variable correctly ${!details.apiKeyEnvVar ? "(if required)" : ""}?
        2. Did you reach any limits of your ${details.name} account?
        3. If you have questions, feature requests, or would like to contribute, join our Discord: https://lingo.dev/go/discord

        ✨
      `,
      );
    }
    process.exit(1);
  }
}<|MERGE_RESOLUTION|>--- conflicted
+++ resolved
@@ -1,10 +1,7 @@
 import { createGroq } from "@ai-sdk/groq";
 import { createGoogleGenerativeAI } from "@ai-sdk/google";
-<<<<<<< HEAD
 import { createOpenRouter } from '@openrouter/ai-sdk-provider';
-=======
 import { createOllama } from "ollama-ai-provider";
->>>>>>> 1b9b1130
 import { generateText } from "ai";
 import { DictionarySchema } from "../schema";
 import _, { get } from "lodash";
@@ -257,8 +254,6 @@
           `Creating Google Generative AI client for ${targetLocale} using model ${modelId}`,
         );
         return createGoogleGenerativeAI({ apiKey: googleKey })(modelId);
-<<<<<<< HEAD
-       
       case "openrouter":
         // Specific check for CI/CD or Docker missing OpenRouter key
         if (isRunningInCIOrDocker()) {
@@ -279,8 +274,6 @@
         return createOpenRouter({
           apiKey: openRouterKey,
         })(modelId);
-      default:
-=======
       }
 
       case "ollama": {
@@ -292,7 +285,6 @@
       }
 
       default: {
->>>>>>> 1b9b1130
         throw new Error(
           `⚠️  Provider "${providerId}" for locale "${targetLocale}" is not supported. Only "groq" and "google" providers are supported at the moment.`,
         );
