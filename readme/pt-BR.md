<p align="center">
  <a href="https://lingo.dev">
    <img
      src="https://raw.githubusercontent.com/lingodotdev/lingo.dev/main/content/banner.compiler.png"
      width="100%"
      alt="Lingo.dev"
    />
  </a>
</p>

<p align="center">
  <strong>
    ⚡ Lingo.dev - kit de ferramentas i18n de código aberto, com tecnologia de
    IA para localização instantânea com LLMs.
  </strong>
</p>

<br />

<p align="center">
  <a href="https://lingo.dev/compiler">Lingo.dev Compiler</a> •
  <a href="https://lingo.dev/mcp">Lingo.dev MCP</a> •
  <a href="https://lingo.dev/cli">Lingo.dev CLI</a> •
  <a href="https://lingo.dev/ci">Lingo.dev CI/CD</a> •
  <a href="https://lingo.dev/sdk">Lingo.dev SDK</a>
</p>

<p align="center">
  <a href="https://github.com/lingodotdev/lingo.dev/actions/workflows/release.yml">
    <img
      src="https://github.com/lingodotdev/lingo.dev/actions/workflows/release.yml/badge.svg"
      alt="Release"
    />
  </a>
  <a href="https://github.com/lingodotdev/lingo.dev/blob/main/LICENSE.md">
    <img
      src="https://img.shields.io/github/license/lingodotdev/lingo.dev"
      alt="License"
    />
  </a>
  <a href="https://github.com/lingodotdev/lingo.dev/commits/main">
    <img
      src="https://img.shields.io/github/last-commit/lingodotdev/lingo.dev"
      alt="Last Commit"
    />
  </a>
  <a href="https://lingo.dev/en">
    <img
      src="https://img.shields.io/badge/Product%20Hunt-%231%20DevTool%20of%20the%20Month-orange?logo=producthunt&style=flat-square"
      alt="Product Hunt #1 DevTool do Mês"
    />
  </a>
  <a href="https://lingo.dev/en">
    <img
      src="https://img.shields.io/badge/Product%20Hunt-%231%20Product%20of%20the%20Week-orange?logo=producthunt&style=flat-square"
      alt="Product Hunt #1 Produto da Semana"
    />
  </a>
  <a href="https://lingo.dev/en">
    <img
      src="https://img.shields.io/badge/Product%20Hunt-%232%20Product%20of%20the%20Day-orange?logo=producthunt&style=flat-square"
      alt="Product Hunt #2 Produto do Dia"
    />
  </a>
  <a href="https://lingo.dev/en">
    <img
      src="https://img.shields.io/badge/GitHub-Trending-blue?logo=github&style=flat-square"
      alt="Github em alta"
    />
  </a>
</p>

---

## Conheça o Compiler 🆕

**Lingo.dev Compiler** é um middleware compilador gratuito e de código aberto, projetado para tornar qualquer aplicativo React multilíngue durante o tempo de compilação sem exigir alterações nos componentes React existentes.

Instale uma vez:

```bash
npm install lingo.dev
```

<<<<<<< HEAD
Ative na sua configuração de build:
=======
Habilite na sua configuração de build:
>>>>>>> d744592e

```js
import lingoCompiler from "lingo.dev/compiler";

const existingNextConfig = {};

export default lingoCompiler.next({
  sourceLocale: "en",
  targetLocales: ["es", "fr"],
})(existingNextConfig);
```

Execute `next build` e veja os pacotes em espanhol e francês aparecerem ✨

[Leia a documentação →](https://lingo.dev/compiler) para o guia completo, e [Entre no nosso Discord](https://lingo.dev/go/discord) para obter ajuda com sua configuração.

---

### O que há neste repositório?

| Ferramenta   | Resumo                                                                                | Documentação                            |
| ------------ | ------------------------------------------------------------------------------------- | --------------------------------------- |
| **Compiler** | Localização React em tempo de compilação                                              | [/compiler](https://lingo.dev/compiler) |
| **CLI**      | Localização com um comando para aplicativos web e mobile, JSON, YAML, markdown e mais | [/cli](https://lingo.dev/cli)           |
| **CI/CD**    | Commit automático de traduções a cada push + criação de pull requests se necessário   | [/ci](https://lingo.dev/ci)             |
| **SDK**      | Tradução em tempo real para conteúdo gerado pelo usuário                              | [/sdk](https://lingo.dev/sdk)           |

Abaixo estão os principais pontos para cada um 👇

---

### ⚡️ Lingo.dev CLI

Traduza código e conteúdo diretamente do seu terminal.

```bash
npx lingo.dev@latest run
```

Ele cria uma impressão digital de cada string, armazena resultados em cache e só retraduz o que foi alterado.

[Siga a documentação →](https://lingo.dev/cli) para aprender como configurá-lo.

---

### 🔄 Lingo.dev CI/CD

Entregue traduções perfeitas automaticamente.

```yaml
# .github/workflows/i18n.yml
name: Lingo.dev i18n
on: [push]

jobs:
  i18n:
    runs-on: ubuntu-latest
    steps:
      - uses: actions/checkout@v4
      - uses: lingodotdev/lingo.dev@main
        with:
          api-key: ${{ secrets.LINGODOTDEV_API_KEY }}
```

Mantém seu repositório atualizado e seu produto multilíngue sem etapas manuais.

[Leia a documentação →](https://lingo.dev/ci)

---

### 🧩 Lingo.dev SDK

Tradução instantânea por requisição para conteúdo dinâmico.

<<<<<<< HEAD
Perfeito para chat, comentários de usuários e outros fluxos em tempo real.

[Leia a documentação →](https://lingo.dev/sdk)

=======
>>>>>>> d744592e
```ts
import { LingoDotDevEngine } from "lingo.dev/sdk";

const lingoDotDev = new LingoDotDevEngine({
  apiKey: "your-api-key-here",
});

const content = {
  greeting: "Hello",
  farewell: "Goodbye",
  message: "Welcome to our platform",
};

const translated = await lingoDotDev.localizeObject(content, {
  sourceLocale: "en",
  targetLocale: "es",
});
// Returns: { greeting: "Hola", farewell: "Adiós", message: "Bienvenido a nuestra plataforma" }
```

Perfeito para chat, comentários de usuários e outros fluxos em tempo real.

[Leia a documentação →](https://lingo.dev/sdk)

---

## 🤝 Comunidade

Somos orientados pela comunidade e adoramos contribuições!

- Tem uma ideia? [Abra uma issue](https://github.com/lingodotdev/lingo.dev/issues)
- Quer corrigir algo? [Envie um PR](https://github.com/lingodotdev/lingo.dev/pulls)
- Precisa de ajuda? [Entre no nosso Discord](https://lingo.dev/go/discord)

## ⭐ Histórico de estrelas

Se você gosta do que estamos fazendo, dê-nos uma ⭐ e ajude-nos a alcançar 5.000 estrelas! 🌟

[

![Gráfico de Histórico de Estrelas](https://api.star-history.com/svg?repos=lingodotdev/lingo.dev&type=Date)

](https://www.star-history.com/#lingodotdev/lingo.dev&Date)

## 🌐 Readme em outros idiomas

<<<<<<< HEAD
[English](https://github.com/lingodotdev/lingo.dev) • [中文](/readme/zh-Hans.md) • [日本語](/readme/ja.md) • [한국어](/readme/ko.md) • [Español](/readme/es.md) • [Français](/readme/fr.md) • [Русский](/readme/ru.md) • [Deutsch](/readme/de.md) • [Italiano](/readme/it.md) • [العربية](/readme/ar.md) • [हिन्दी](/readme/hi.md) • [বাংলা](/readme/bn.md) • [فارسی](/readme/fa.md)
=======
[English](https://github.com/lingodotdev/lingo.dev) • [中文](/readme/zh-Hans.md) • [日本語](/readme/ja.md) • [한국어](/readme/ko.md) • [Español](/readme/es.md) • [Français](/readme/fr.md) • [Русский](/readme/ru.md) • [Українська](/readme/uk-UA.md) • [Deutsch](/readme/de.md) • [Italiano](/readme/it.md) • [العربية](/readme/ar.md) • [עברית](/readme/he.md) • [हिन्दी](/readme/hi.md) • [বাংলা](/readme/bn.md) • [فارسی](/readme/fa.md) • [Bhojpuri](/readme/bho.md)
>>>>>>> d744592e

Não vê seu idioma? Adicione-o ao [`i18n.json`](./i18n.json) e abra um PR!<|MERGE_RESOLUTION|>--- conflicted
+++ resolved
@@ -82,11 +82,19 @@
 npm install lingo.dev
 ```
 
-<<<<<<< HEAD
 Ative na sua configuração de build:
-=======
+
+```js
+import lingoCompiler from "lingo.dev/compiler";
+
+const existingNextConfig = {};
+
+export default lingoCompiler.next({
+  sourceLocale: "en",
+  targetLocales: ["es", "fr"],
+})(existingNextConfig);
+```
 Habilite na sua configuração de build:
->>>>>>> d744592e
 
 ```js
 import lingoCompiler from "lingo.dev/compiler";
@@ -161,13 +169,10 @@
 
 Tradução instantânea por requisição para conteúdo dinâmico.
 
-<<<<<<< HEAD
 Perfeito para chat, comentários de usuários e outros fluxos em tempo real.
 
 [Leia a documentação →](https://lingo.dev/sdk)
 
-=======
->>>>>>> d744592e
 ```ts
 import { LingoDotDevEngine } from "lingo.dev/sdk";
 
@@ -214,10 +219,7 @@
 
 ## 🌐 Readme em outros idiomas
 
-<<<<<<< HEAD
 [English](https://github.com/lingodotdev/lingo.dev) • [中文](/readme/zh-Hans.md) • [日本語](/readme/ja.md) • [한국어](/readme/ko.md) • [Español](/readme/es.md) • [Français](/readme/fr.md) • [Русский](/readme/ru.md) • [Deutsch](/readme/de.md) • [Italiano](/readme/it.md) • [العربية](/readme/ar.md) • [हिन्दी](/readme/hi.md) • [বাংলা](/readme/bn.md) • [فارسی](/readme/fa.md)
-=======
 [English](https://github.com/lingodotdev/lingo.dev) • [中文](/readme/zh-Hans.md) • [日本語](/readme/ja.md) • [한국어](/readme/ko.md) • [Español](/readme/es.md) • [Français](/readme/fr.md) • [Русский](/readme/ru.md) • [Українська](/readme/uk-UA.md) • [Deutsch](/readme/de.md) • [Italiano](/readme/it.md) • [العربية](/readme/ar.md) • [עברית](/readme/he.md) • [हिन्दी](/readme/hi.md) • [বাংলা](/readme/bn.md) • [فارسی](/readme/fa.md) • [Bhojpuri](/readme/bho.md)
->>>>>>> d744592e
 
 Não vê seu idioma? Adicione-o ao [`i18n.json`](./i18n.json) e abra um PR!