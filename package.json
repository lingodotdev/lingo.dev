{
  "name": "@lingo.dev",
  "version": "1.0.0",
  "type": "module",
  "scripts": {
    "prepare": "husky",
    "build": "turbo build",
    "typecheck": "turbo typecheck",
    "test": "turbo test",
    "new": "changeset",
    "new:empty": "changeset --empty",
<<<<<<< HEAD
    "format": "prettier . --write",
    "format:check": "prettier . --check",
=======
    "prebuild": "syncpack lint-semver-ranges --filter '.*' --types prod,dev"
>>>>>>> 809f5b17
  },
  "devDependencies": {
    "@babel/generator": "7.28.5",
    "@babel/parser": "7.28.5",
    "@babel/traverse": "7.28.5",
    "@babel/types": "7.28.5",
    "@commitlint/cli": "19.8.1",
    "@commitlint/config-conventional": "19.8.1",
    "@types/babel__traverse": "7.28.0",
    "commitlint": "19.8.1",
    "husky": "9.1.7",
    "syncpack": "13.0.4",
    "turbo": "2.6.1"
  },
  "dependencies": {
    "@changesets/changelog-github": "0.5.1",
    "@changesets/cli": "2.29.7",
    "minimatch": "10.1.1",
    "node-machine-id": "1.1.12"
  },
  "packageManager": "pnpm@9.12.3"
}<|MERGE_RESOLUTION|>--- conflicted
+++ resolved
@@ -9,12 +9,8 @@
     "test": "turbo test",
     "new": "changeset",
     "new:empty": "changeset --empty",
-<<<<<<< HEAD
     "format": "prettier . --write",
     "format:check": "prettier . --check",
-=======
-    "prebuild": "syncpack lint-semver-ranges --filter '.*' --types prod,dev"
->>>>>>> 809f5b17
   },
   "devDependencies": {
     "@babel/generator": "7.28.5",
