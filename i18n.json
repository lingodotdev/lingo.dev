--- conflicted
+++ resolved
@@ -20,11 +20,8 @@
       "fa",
       "pl",
       "tr",
-<<<<<<< HEAD
       "ml"
-=======
       "or"
->>>>>>> 8fb05380
     ]
   },
   "buckets": {
