--- conflicted
+++ resolved
@@ -20,11 +20,7 @@
       "fa",
       "pl",
       "tr",
-<<<<<<< HEAD
-      "pj"
-=======
       "ur"
->>>>>>> d2e582b8
     ]
   },
   "buckets": {
