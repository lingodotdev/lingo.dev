--- conflicted
+++ resolved
@@ -20,11 +20,8 @@
       "fa",
       "pl",
       "tr",
-<<<<<<< HEAD
-      "or"
-=======
+      "or",
       "bho"
->>>>>>> ebac5caa
     ]
   },
   "buckets": {
